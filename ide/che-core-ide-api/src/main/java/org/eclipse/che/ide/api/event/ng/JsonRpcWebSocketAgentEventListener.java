--- conflicted
+++ resolved
@@ -29,17 +29,10 @@
 import org.eclipse.che.ide.util.loging.Log;
 
 import javax.inject.Singleton;
-<<<<<<< HEAD
-import java.util.Collections;
-import java.util.Optional;
-import java.util.function.Consumer;
-
-=======
 import java.util.Set;
 import java.util.function.Consumer;
 
 import static java.util.Collections.emptySet;
->>>>>>> 53c38429
 import static java.util.Collections.singleton;
 import static java.util.Collections.singletonMap;
 import static org.eclipse.che.api.project.shared.dto.event.ProjectTreeTrackingOperationDto.Type.START;
@@ -98,21 +91,13 @@
         DevMachine devMachine = appContext.getDevMachine();
         String devMachineId = devMachine.getId();
         String wsAgentWebSocketUrl = devMachine.getWsAgentWebSocketUrl();
-<<<<<<< HEAD
-
-=======
->>>>>>> 53c38429
         String wsAgentUrl = wsAgentWebSocketUrl.replaceFirst("api/ws", "wsagent");
         String execAgentUrl = devMachine.getExecAgentUrl();
         String separator = wsAgentUrl.contains("?") ? "&" : "?";
         String queryParams = appContext.getApplicationWebsocketId().map(id -> separator + "clientId=" + id).orElse("");
         Set<Runnable> initActions = appContext.getApplicationWebsocketId().isPresent() ? emptySet() : singleton(this::processWsId);
 
-<<<<<<< HEAD
-        initializer.initialize("ws-agent", singletonMap("url", wsAgentUrl), singleton(this::processWsId));
-=======
         initializer.initialize("ws-agent", singletonMap("url", wsAgentUrl + queryParams), initActions);
->>>>>>> 53c38429
         initializer.initialize(devMachineId, singletonMap("url", execAgentUrl));
 
         for (MachineEntity machineEntity : appContext.getActiveRuntime().getMachines()) {
@@ -138,30 +123,12 @@
     }
 
     private void processWsId() {
-<<<<<<< HEAD
-        Optional<String> applicationWebsocketId = appContext.getApplicationWebsocketId();
-        if (applicationWebsocketId.isPresent()) {
-            requestTransmitter.newRequest()
-                              .endpointId("ws-agent")
-                              .methodName("websocketIdService/setId")
-                              .paramsAsString(applicationWebsocketId.get())
-                              .sendAndSkipResult();
-        } else {
-            requestTransmitter.newRequest()
-                              .endpointId("ws-agent")
-                              .methodName("websocketIdService/getId")
-                              .noParams()
-                              .sendAndReceiveResultAsString()
-                              .onSuccess(appContext::setApplicationWebsocketId);
-        }
-=======
         requestTransmitter.newRequest()
                           .endpointId("ws-agent")
                           .methodName("websocketIdService/getId")
                           .noParams()
                           .sendAndReceiveResultAsString()
                           .onSuccess(appContext::setApplicationWebsocketId);
->>>>>>> 53c38429
     }
 
     private void initializeTreeExplorerFileWatcher() {
