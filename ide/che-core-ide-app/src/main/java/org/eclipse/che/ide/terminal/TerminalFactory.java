/*
 * Copyright (c) 2012-2017 Red Hat, Inc.
 * All rights reserved. This program and the accompanying materials
 * are made available under the terms of the Eclipse Public License v1.0
 * which accompanies this distribution, and is available at
 * http://www.eclipse.org/legal/epl-v10.html
 *
 * Contributors:
 *   Red Hat, Inc. - initial API and implementation
 */
package org.eclipse.che.ide.terminal;

import com.google.inject.assistedinject.Assisted;
import org.eclipse.che.ide.api.workspace.model.MachineImpl;

/**
 * Special factory for creating {@link TerminalPresenter} instances.
 *
 * @author Dmitry Shnurenko
 * @author Alexander Andrienko
 */
public interface TerminalFactory {

  /**
   * Creates terminal for current machine.
   *
   * @param machine machine for which terminal will be created
   * @param options options for new terminal
   * @return an instance of {@link TerminalPresenter}
   */
<<<<<<< HEAD
  TerminalPresenter create(@Assisted MachineImpl machine, Object source);
=======
  TerminalPresenter create(
      @NotNull @Assisted MachineEntity machine, @Assisted TerminalOptionsJso options);
>>>>>>> 0b213640
}<|MERGE_RESOLUTION|>--- conflicted
+++ resolved
@@ -28,10 +28,5 @@
    * @param options options for new terminal
    * @return an instance of {@link TerminalPresenter}
    */
-<<<<<<< HEAD
-  TerminalPresenter create(@Assisted MachineImpl machine, Object source);
-=======
-  TerminalPresenter create(
-      @NotNull @Assisted MachineEntity machine, @Assisted TerminalOptionsJso options);
->>>>>>> 0b213640
+  TerminalPresenter create(@Assisted MachineImpl machine, @Assisted TerminalOptionsJso options);
 }