/*
 * Copyright (c) 2012-2018 Red Hat, Inc.
 * This program and the accompanying materials are made
 * available under the terms of the Eclipse Public License 2.0
 * which is available at https://www.eclipse.org/legal/epl-2.0/
 *
 * SPDX-License-Identifier: EPL-2.0
 *
 * Contributors:
 *   Red Hat, Inc. - initial API and implementation
 */
package org.eclipse.che.api.devfile.server.validator;

import static org.testng.Assert.fail;

import java.io.IOException;
import java.util.regex.Pattern;
import org.eclipse.che.api.devfile.server.DevfileFormatException;
import org.eclipse.che.api.devfile.server.schema.DevfileSchemaProvider;
import org.testng.annotations.BeforeClass;
import org.testng.annotations.DataProvider;
import org.testng.annotations.Test;
import org.testng.reporters.Files;

public class DevfileSchemaValidatorTest {

  private DevfileSchemaValidator schemaValidator;

  @BeforeClass
  public void setUp() throws Exception {
    schemaValidator = new DevfileSchemaValidator(new DevfileSchemaProvider());
  }

<<<<<<< HEAD
  @Test
  public void shouldValidateCorrectYamlBySchema() throws Exception {
    String devFileYamlContent =
        Files.readFile(getClass().getClassLoader().getResourceAsStream("devfile.yaml"));
    // when
    schemaValidator.validateBySchema(devFileYamlContent, true);
=======
  @Test(dataProvider = "validDevfiles")
  public void shouldDoNotThrowExceptionOnValidationValidDevfile(String resourceFilePath)
      throws Exception {
    schemaValidator.validateBySchema(getResource(resourceFilePath), false);
  }

  @DataProvider
  public Object[][] validDevfiles() {
    return new Object[][] {
      {"editor_plugin_tool/devfile_editor_plugins.yaml"},
      {"kubernetes_openshift_tool/devfile_openshift_tool.yaml"},
      {"dockerimage_tool/devfile_dockerimage_tool.yaml"}
    };
  }

  @Test(dataProvider = "invalidDevfiles")
  public void shouldThrowExceptionOnValidationNonValidDevfile(
      String resourceFilePath, String expectedMessageRegexp) throws Exception {
    try {
      schemaValidator.validateBySchema(getResource(resourceFilePath), false);
    } catch (DevfileFormatException e) {
      if (!Pattern.matches(expectedMessageRegexp, e.getMessage())) {
        fail("DevfileFormatException with unexpected message is thrown: " + e.getMessage());
      }
      return;
    }
    fail("DevfileFormatException expected to be thrown but is was not");
>>>>>>> 8c4b3924
  }

  @DataProvider
  public Object[][] invalidDevfiles() {
    return new Object[][] {
      // Devfile model testing
      {
        "devfile/devfile_missing_name.yaml",
        "Devfile schema validation failed. Errors: \\[object has missing required properties \\(\\[\"name\"\\]\\)\\]$"
      },
      {
        "devfile/devfile_missing_spec_version.yaml",
        "Devfile schema validation failed. Errors: \\[object has missing required properties \\(\\[\"specVersion\"\\]\\)\\]$"
      },
      {
        "devfile/devfile_with_undeclared_field.yaml",
        "Devfile schema validation failed. Errors: \\[object instance has properties which are not allowed by the schema: \\[\"unknown\"\\]\\]$"
      },
      // Tool model testing
      {
        "tool/devfile_missing_tool_name.yaml",
        "Devfile schema validation failed. Errors: \\[object has missing required properties \\(\\[\"name\"\\]\\)\\]$"
      },
      {
        "tool/devfile_missing_tool_type.yaml",
        "Devfile schema validation failed. Errors: \\[object has missing required properties \\(\\[\"type\"\\]\\)\\]$"
      },
      {
        "tool/devfile_tool_with_undeclared_field.yaml",
        "Devfile schema validation failed. Errors: \\[object instance has properties which are not allowed by the schema: \\[\"unknown\"\\]\\]$"
      },
      // Command model testing
      {
        "command/devfile_missing_command_name.yaml",
        "Devfile schema validation failed. Errors: \\[object has missing required properties \\(\\[\"name\"\\]\\)\\]$"
      },
      {
        "command/devfile_missing_command_actions.yaml",
        "Devfile schema validation failed. Errors: \\[object has missing required properties \\(\\[\"actions\"\\]\\)\\]$"
      },
      {
        "command/devfile_multiple_commands_actions.yaml",
        "Devfile schema validation failed. Errors: \\[array is too long: must have at most 1 elements but instance has 2 elements\\]$"
      },
      // cheEditor/chePlugin tool model testing
      {
        "editor_plugin_tool/devfile_editor_tool_with_missing_id.yaml",
        "Devfile schema validation failed\\. Errors: \\[instance failed to match exactly one schema \\(matched 0 out of 3\\)\\]"
      },
      // kubernetes/openshift tool model testing
      {
        "kubernetes_openshift_tool/devfile_openshift_tool_with_missing_local.yaml",
        "Devfile schema validation failed\\. Errors: \\[instance failed to match exactly one schema \\(matched 0 out of 3\\)\\]"
      },
      // Dockerimage tool model testing
      {
        "dockerimage_tool/devfile_dockerimage_tool_with_missing_image.yaml",
        "Devfile schema validation failed\\. Errors: \\[instance failed to match exactly one schema \\(matched 0 out of 3\\)\\]"
      },
      {
        "dockerimage_tool/devfile_dockerimage_tool_with_missing_memory_limit.yaml",
        "Devfile schema validation failed\\. Errors: \\[instance failed to match exactly one schema \\(matched 0 out of 3\\)\\]"
      },
    };
  }

  private String getResource(String name) throws IOException {
    return Files.readFile(getClass().getClassLoader().getResourceAsStream("schema_test/" + name));
  }
}<|MERGE_RESOLUTION|>--- conflicted
+++ resolved
@@ -31,18 +31,10 @@
     schemaValidator = new DevfileSchemaValidator(new DevfileSchemaProvider());
   }
 
-<<<<<<< HEAD
-  @Test
-  public void shouldValidateCorrectYamlBySchema() throws Exception {
-    String devFileYamlContent =
-        Files.readFile(getClass().getClassLoader().getResourceAsStream("devfile.yaml"));
-    // when
-    schemaValidator.validateBySchema(devFileYamlContent, true);
-=======
   @Test(dataProvider = "validDevfiles")
   public void shouldDoNotThrowExceptionOnValidationValidDevfile(String resourceFilePath)
       throws Exception {
-    schemaValidator.validateBySchema(getResource(resourceFilePath), false);
+    schemaValidator.validateBySchema(getResource(resourceFilePath));
   }
 
   @DataProvider
@@ -58,7 +50,7 @@
   public void shouldThrowExceptionOnValidationNonValidDevfile(
       String resourceFilePath, String expectedMessageRegexp) throws Exception {
     try {
-      schemaValidator.validateBySchema(getResource(resourceFilePath), false);
+      schemaValidator.validateBySchema(getResource(resourceFilePath));
     } catch (DevfileFormatException e) {
       if (!Pattern.matches(expectedMessageRegexp, e.getMessage())) {
         fail("DevfileFormatException with unexpected message is thrown: " + e.getMessage());
@@ -66,7 +58,6 @@
       return;
     }
     fail("DevfileFormatException expected to be thrown but is was not");
->>>>>>> 8c4b3924
   }
 
   @DataProvider
