/*
 * Copyright (c) 2015-2017 Red Hat, Inc.
 * All rights reserved. This program and the accompanying materials
 * are made available under the terms of the Eclipse Public License v1.0
 * which accompanies this distribution, and is available at
 * http://www.eclipse.org/legal/epl-v10.html
 *
 * Contributors:
 *   Red Hat, Inc. - initial API and implementation
 */
'use strict';

import {CheWorkspaceAgent} from './che-workspace-agent';
import {ComposeEnvironmentManager} from './environment/compose-environment-manager';
import {DockerFileEnvironmentManager} from './environment/docker-file-environment-manager';
import {DockerImageEnvironmentManager} from './environment/docker-image-environment-manager';
import {CheEnvironmentRegistry} from './environment/che-environment-registry.factory';
import {CheJsonRpcMasterApi} from './json-rpc/che-json-rpc-master-api';
import {CheJsonRpcApi} from './json-rpc/che-json-rpc-api.factory';

interface ICHELicenseResource<T> extends ng.resource.IResourceClass<T> {
  create: any;
  createWithNamespace: any;
  deleteWorkspace: any;
  updateWorkspace: any;
  addProject: any;
  deleteProject: any;
  stopWorkspace: any;
  startWorkspace: any;
  startTemporaryWorkspace: any;
  addCommand: any;
  getSettings: any;
}

/**
 * This class is handling the workspace retrieval
 * It sets to the array workspaces the current workspaces which are not temporary
 * @author Florent Benoit
 */
export class CheWorkspace {
  private $resource: ng.resource.IResourceService;
  private $http: ng.IHttpService;
  private $q: ng.IQService;
  private $log: ng.ILogService;
  private $websocket: ng.websocket.IWebSocketProvider;
  private cheJsonRpcMasterApi: CheJsonRpcMasterApi;
  private listeners: Array<any>;
  private workspaceStatuses: Array<string>;
  private workspaces: Array<che.IWorkspace>;
  private subscribedWorkspacesIds: Array<string>;
  private workspaceAgents: Map<string, CheWorkspaceAgent>;
  private workspacesByNamespace: Map<string, Array<che.IWorkspace>>;
  private workspacesById: Map<string, che.IWorkspace>;
  private remoteWorkspaceAPI: ICHELicenseResource<any>;
  private lodash: any;
  private statusDefers: Object;
  private workspaceSettings: any;
  private jsonRpcApiLocation: string;

  /**
   * Default constructor that is using resource
   * @ngInject for Dependency injection
   */
  constructor($resource: ng.resource.IResourceService, $http: ng.IHttpService, $q: ng.IQService, cheJsonRpcApi: CheJsonRpcApi,
              $websocket: ng.websocket.IWebSocketProvider, $location: ng.ILocationService, proxySettings : string, userDashboardConfig: any,
              lodash: any, cheEnvironmentRegistry: CheEnvironmentRegistry, $log: ng.ILogService) {
    this.workspaceStatuses = ['RUNNING', 'STOPPED', 'PAUSED', 'STARTING', 'STOPPING', 'ERROR'];

    // keep resource
    this.$q = $q;
    this.$resource = $resource;
    this.$http = $http;
    this.$log = $log;
    this.$websocket = $websocket;
    this.lodash = lodash;

    // current list of workspaces
    this.workspaces = [];

    // per Id
    this.workspacesById = new Map();

    // per namespace
    this.workspacesByNamespace = new Map();

    // workspace agents per workspace id:
    this.workspaceAgents = new Map();

    // listeners if workspaces are changed/updated
    this.listeners = [];

    // list of subscribed to websocket workspace Ids
    this.subscribedWorkspacesIds = [];
    this.statusDefers = {};
    this.jsonRpcApiLocation = this.formJsonRpcApiLocation($location, proxySettings, userDashboardConfig.developmentMode);
    this.cheJsonRpcMasterApi = cheJsonRpcApi.getJsonRpcMasterApi(this.jsonRpcApiLocation);

    // remote call
    this.remoteWorkspaceAPI = <ICHELicenseResource<any>>this.$resource('/api/workspace', {}, {
        // having 2 methods for creation to ensure namespace parameter won't be send at all if value is null or undefined
        create: {method: 'POST', url: '/api/workspace'},
        createWithNamespace: {method: 'POST', url: '/api/workspace?namespace=:namespace'},
        deleteWorkspace: {method: 'DELETE', url: '/api/workspace/:workspaceId'},
        updateWorkspace: {method: 'PUT', url: '/api/workspace/:workspaceId'},
        addProject: {method: 'POST', url: '/api/workspace/:workspaceId/project'},
        deleteProject: {method: 'DELETE', url: '/api/workspace/:workspaceId/project/:path'},
        stopWorkspace: {method: 'DELETE', url: '/api/workspace/:workspaceId/runtime?create-snapshot=:createSnapshot'},
        startWorkspace: {method: 'POST', url: '/api/workspace/:workspaceId/runtime?environment=:envName'},
        startTemporaryWorkspace: {method: 'POST', url: '/api/workspace/runtime?temporary=true'},
        addCommand: {method: 'POST', url: '/api/workspace/:workspaceId/command'},
        getSettings: {method: 'GET', url: '/api/workspace/settings'}
      }
    );

    cheEnvironmentRegistry.addEnvironmentManager('compose', new ComposeEnvironmentManager($log));
    cheEnvironmentRegistry.addEnvironmentManager('dockerfile', new DockerFileEnvironmentManager($log));
    cheEnvironmentRegistry.addEnvironmentManager('dockerimage', new DockerImageEnvironmentManager($log));

    this.fetchWorkspaceSettings();
  }

  /**
   * Gets workspace agent
   * @param workspaceId {string}
   * @returns {CheWorkspaceAgent}
   */
  getWorkspaceAgent(workspaceId: string): CheWorkspaceAgent {
    if (this.workspaceAgents.has(workspaceId)) {
      return this.workspaceAgents.get(workspaceId);
    }

    let runtimeConfig = this.getWorkspaceById(workspaceId).runtime;
    if (runtimeConfig) {
      let wsAgentLink = this.lodash.find(runtimeConfig.links, (link: any) => {
        return link.rel === 'wsagent';
      });

      if (!wsAgentLink) {
        return null;
      }

      let wsAgentWebocketLink;
      if (runtimeConfig.devMachine) {
        let websocketLink = this.lodash.find(runtimeConfig.devMachine.links, (link: any) => {
          return link.rel === 'wsagent.websocket';
        });
        wsAgentWebocketLink = websocketLink ? websocketLink.href : '';
        wsAgentWebocketLink = wsAgentWebocketLink.replace('/api/ws', '');
      }

      let workspaceAgentData = {path: wsAgentLink.href, websocket: wsAgentWebocketLink, clientId: this.cheJsonRpcMasterApi.getClientId()};
      let wsagent: CheWorkspaceAgent = new CheWorkspaceAgent(this.$resource, this.$q, this.$websocket, workspaceAgentData);
      this.workspaceAgents.set(workspaceId, wsagent);
      return wsagent;
    }
    return null;
  }

  /**
   * Gets all workspace agents of this remote
   * @returns {Map<string, CheWorkspaceAgent>}
   */
  getWorkspaceAgents(): Map<string, CheWorkspaceAgent> {
    return this.workspaceAgents;
  }

  /**
   * Add a listener that need to have the onChangeWorkspaces(workspaces: Array) method
   * @param listener {Function} a changing listener
   */
  addListener(listener: Function): void {
    this.listeners.push(listener);
  }


  /**
   * Gets the workspaces of this remote
   * @returns {Array}
   */
  getWorkspaces(): Array<che.IWorkspace> {
    return this.workspaces;
  }

  /**
   * Gets the workspaces per id
   * @returns {Map}
   */
  getWorkspacesById(): Map<string, che.IWorkspace> {
    return this.workspacesById;
  }

  getWorkspaceByName(namespace: string, name: string): che.IWorkspace {
    return this.lodash.find(this.workspaces, (workspace: che.IWorkspace) => {
      return workspace.namespace === namespace && workspace.config.name === name;
    });
  }

  /**
   * Fetches workspaces by provided namespace.
   *
   * @param namespace namespace
   */
  fetchWorkspacesByNamespace(namespace: string): ng.IPromise<any> {
    let promise = this.$http.get('/api/workspace/namespace/' + namespace);
    let resultPromise = promise.then((response: {data: che.IWorkspace[]}) => {
      const workspaces = this.getWorkspacesByNamespace(namespace);

      workspaces.length = 0;
      response.data.forEach((workspace: che.IWorkspace) => {
        workspaces.push(workspace);
        this.updateWorkspacesList(workspace);
      });
    });

    return resultPromise;
  }

  getWorkspacesByNamespace(namespace: string): Array<che.IWorkspace> {
    if (!this.workspacesByNamespace.has(namespace)) {
      this.workspacesByNamespace.set(namespace, []);
    }

    return this.workspacesByNamespace.get(namespace);
  }

  /**
   * Gets the workspace by id
   * @param id {string} - workspace id
   * @returns {che.IWorkspace}
   */
  getWorkspaceById(id: string): che.IWorkspace {
    return this.workspacesById.get(id);
  }


  /**
   * Ask for loading the workspaces in asynchronous way
   * If there are no changes, it's not updated
   * @returns {ng.IPromise<any>}
   */
  fetchWorkspaces(): ng.IPromise<any> {
    let promise = this.remoteWorkspaceAPI.query().$promise;
    let updatedPromise = promise.then((data: Array<che.IWorkspace>) => {
      this.workspaces.length = 0;
      this.workspacesById.clear();
      // add workspace if not temporary
      data.forEach((workspace: che.IWorkspace) => {
        this.updateWorkspacesList(workspace);
      });
      return this.workspaces;
    }, (error: any) => {
      if (error.status === 304) {
        return this.workspaces;
      }
      return this.$q.reject(error);
    });

    let callbackPromises = updatedPromise.then((data: any) => {
      let promises = [];
      promises.push(updatedPromise);

      this.listeners.forEach((listener: any) => {
        let promise = listener.onChangeWorkspaces(data);
        promises.push(promise);
      });
      return this.$q.all(promises);
    }, (error: any) => {
      return this.$q.reject(error);
    });

    return callbackPromises;
  }

  /**
   * Fetch workspace details by workspace's key.
   *
   * @param workspaceKey {string} workspace key: can be just id or namespace:workspaceName pair
   * @returns {ng.IPromise<any>}
   */
  fetchWorkspaceDetails(workspaceKey: string): ng.IPromise<any> {
    let defer = this.$q.defer();
    let promise: ng.IHttpPromise<any> = this.$http.get('/api/workspace/' + workspaceKey);

    promise.then((response: ng.IHttpPromiseCallbackArg<che.IWorkspace>) => {
      let data = response.data;
      this.updateWorkspacesList(data);
      defer.resolve();
    }, (error: any) => {
      if (error.status !== 304) {
        defer.reject(error);
      } else {
        defer.resolve();
      }
    });

    return defer.promise;
  }

  /**
   * Adds a project on the workspace
   * @param workspaceId {string} the workspace ID required to add a project
   * @param project {che.IProject} the project JSON entry to add
   * @returns {ng.IPromise<any>}
   */
  addProject(workspaceId: string, project: che.IProject): ng.IPromise<any> {
    return this.remoteWorkspaceAPI.addProject({workspaceId: workspaceId}, project).$promise;
  }

  /**
   * Deletes a project of the workspace by it's path
   * @param workspaceId {string} the workspace ID required to delete a project
   * @param path {string} path to project to be deleted
   * @returns {ng.IPromise<any>}
   */
  deleteProject(workspaceId: string, path: string): ng.IPromise<any> {
    return this.remoteWorkspaceAPI.deleteProject({workspaceId: workspaceId, path: path}).$promise;
  }

  /**
   * Prepares workspace config using the data in provided one,
   * workspace name, machine source, RAM.
   *
   * @param config {any} provided base workspace config
   * @param workspaceName {string} workspace name
   * @param source {any} machine source
   * @param ram {number} workspace's RAM
   * @returns {any} prepared workspace config
   */
  formWorkspaceConfig(config: any, workspaceName: string, source: any, ram: number): any {
    config = config || {};
    config.name = workspaceName;
    config.projects = [];
    config.defaultEnv = config.defaultEnv || workspaceName;
    config.description = null;
    ram = ram || 2 * Math.pow(1024, 3);

    // check environments were provided in config:
    config.environments = (config.environments && Object.keys(config.environments).length > 0) ? config.environments : {};

    let defaultEnvironment = config.environments[config.defaultEnv];

    // check default environment is provided and add if there is no:
    if (!defaultEnvironment) {
      defaultEnvironment = {
        'recipe': null,
        'machines': {
          'dev-machine': {
            'attributes': {'memoryLimitBytes': ram},
            'agents': ['org.eclipse.che.ws-agent', 'org.eclipse.che.exec', 'org.eclipse.che.terminal', 'org.eclipse.che.ssh']
          }
        }
      };

      config.environments[config.defaultEnv] = defaultEnvironment;
    }

    if (source && source.type && source.type === 'environment') {
      let contentType = source.format === 'dockerfile' ? 'text/x-dockerfile' : 'application/x-yaml';
      defaultEnvironment.recipe = {
        'type': source.format,
        'contentType': contentType
      };

      defaultEnvironment.recipe.content = source.content || null;
      defaultEnvironment.recipe.location = source.location || null;
    }

    if (defaultEnvironment.recipe && defaultEnvironment.recipe.type === 'compose') {
      return config;
    }

    let devMachine = this.lodash.find(defaultEnvironment.machines, (machine: any) => {
      return machine.installers.indexOf('org.eclipse.che.ws-agent') >= 0;
    });

    // check dev machine is provided and add if there is no:
    if (!devMachine) {
      devMachine = {
        'name': 'ws-machine',
        'attributes': {'memoryLimitBytes': ram},
        'type': 'docker',
        'agents': ['org.eclipse.che.ws-agent', 'org.eclipse.che.exec', 'org.eclipse.che.terminal', 'org.eclipse.che.ssh']
      };
      defaultEnvironment.machines[devMachine.name] = devMachine;
    } else {
      if (devMachine.attributes) {
        if (!devMachine.attributes.memoryLimitBytes) {
          devMachine.attributes.memoryLimitBytes = ram;
        }
      } else {
        devMachine.attributes = {'memoryLimitBytes': ram};
      }
    }
    if (source) {
      devMachine.source = source;
    }

    return config;
  }

  createWorkspace(namespace: string, workspaceName: string, source: any, ram: number, attributes: any): ng.IPromise<any> {
    let data = this.formWorkspaceConfig({}, workspaceName, source, ram);
    let attrs = this.lodash.map(this.lodash.pairs(attributes || {}), (item: any) => {
      return item[0] + ':' + item[1];
    });
    let promise = namespace ? this.remoteWorkspaceAPI.createWithNamespace({
        namespace: namespace,
        attribute: attrs
      }, data).$promise :
      this.remoteWorkspaceAPI.create({attribute: attrs}, data).$promise;
    return promise;
  }

  createWorkspaceFromConfig(namespace: string, workspaceConfig: che.IWorkspaceConfig, attributes: any): ng.IPromise<any> {
    let attrs = this.lodash.map(this.lodash.pairs(attributes || {}), (item: any) => {
      return item[0] + ':' + item[1];
    });
    return namespace ? this.remoteWorkspaceAPI.createWithNamespace({
        namespace: namespace,
        attribute: attrs
      }, workspaceConfig).$promise :
      this.remoteWorkspaceAPI.create({attribute: attrs}, workspaceConfig).$promise;
  }

  /**
   * Add a command into the workspace
   * @param workspaceId {string} the id of the workspace on which we want to add the command
   * @param command {any} the command object that contains attribute like name, type, etc.
   * @returns {ng.IPromise<any>}
   */
  addCommand(workspaceId: string, command: any): ng.IPromise<any> {
    return this.remoteWorkspaceAPI.addCommand({workspaceId: workspaceId}, command).$promise;
  }

  /**
   * Starts the given workspace by specifying the ID and the environment name
   * @param workspaceId the workspace ID
   * @param envName the name of the environment
   * @returns {ng.IPromise<any>} promise
   */
  startWorkspace(workspaceId: string, envName: string): ng.IPromise<any> {
    return this.remoteWorkspaceAPI.startWorkspace({workspaceId: workspaceId, envName: envName}, {}).$promise;
  }

  /**
   * Starts a temporary workspace by specifying configuration
   * @param workspaceConfig {che.IWorkspaceConfig}
   * @returns {ng.IPromise<any>} promise
   */
  startTemporaryWorkspace(workspaceConfig: che.IWorkspaceConfig): ng.IPromise<any> {
    return this.remoteWorkspaceAPI.startTemporaryWorkspace({}, workspaceConfig).$promise;
  }

  /**
   * Stop workspace
   * @param workspaceId {string}
   * @returns {ng.IPromise<any>} promise
   */
  stopWorkspace(workspaceId: string, createSnapshot: boolean): ng.IPromise<any> {
    createSnapshot = createSnapshot === undefined ? this.getAutoSnapshotSettings() : createSnapshot;
    return this.remoteWorkspaceAPI.stopWorkspace({
      workspaceId: workspaceId,
      createSnapshot: createSnapshot
    }, {}).$promise;
  }

  /**
   * Performs workspace config update by the given workspaceId and new data.
   * @param workspaceId {string} the workspace ID
   * @param data {che.IWorkspace} the new workspace details
   * @returns {ng.IPromise<any>}
   */
  updateWorkspace(workspaceId: string, data: che.IWorkspace): ng.IPromise<any> {
    let defer = this.$q.defer();
    let promise = this.remoteWorkspaceAPI.updateWorkspace({workspaceId: workspaceId}, data).$promise;
    promise.then((data: che.IWorkspace) => {
      this.workspacesById.set(data.id, data);
      this.lodash.remove(this.workspaces, (workspace: che.IWorkspace) => {
        return workspace.id === data.id;
      });
      this.workspaces.push(data);
      this.startUpdateWorkspaceStatus(data.id);
      defer.resolve(data);
    }, (error: any) => {
      defer.reject(error);
    });

    return defer.promise;
  }

  /**
   * Performs workspace deleting by the given workspaceId.
   * @param workspaceId {string} the workspace ID
   * @returns {ng.IPromise<any>}
   */
  deleteWorkspaceConfig(workspaceId: string): ng.IPromise<any> {
    let defer = this.$q.defer();
    let promise = this.remoteWorkspaceAPI.deleteWorkspace({workspaceId: workspaceId}).$promise;
    promise.then(() => {
      this.listeners.forEach((listener: any) => {
        listener.onDeleteWorkspace(workspaceId);
      });
      defer.resolve();
    }, (error: any) => {
      defer.reject(error);
    });

    return defer.promise;
  }

  /**
   * Gets the map of projects by workspace id.
   * @returns {che.IWorkspaceProjects}
   */
  getWorkspaceProjects(): che.IWorkspaceProjects {
    let workspaceProjects: che.IWorkspaceProjects = {};
    this.workspacesById.forEach((workspace: che.IWorkspace) => {
      let projects = workspace.config.projects;
      projects.forEach((project: che.IProject) => {
        project.workspaceId = workspace.id;
        project.workspaceName = workspace.config.name;
      });

      workspaceProjects[workspace.id] = projects;
    });

    return workspaceProjects;
  }

  getAllProjects(): Array<che.IProject> {
    let projects = this.lodash.pluck(this.workspaces, 'config.projects');
    return [].concat.apply([], projects);
  }

  /**
   * Gets IDE Url
   * @param namespace {string}
   * @param workspaceName {string}
   * @returns {string}
   */
  getIdeUrl(namespace: string, workspaceName: string): string {
    return '/ide/' + namespace + '/' + workspaceName;
  }

  /**
   * Creates deferred object which will be resolved
   * when workspace change it's status to given
   * @param workspaceId {string}
   * @param status {string} needed to resolve deferred object
   * @returns {ng.IPromise<any>}
   */
  fetchStatusChange(workspaceId: string, status: string): ng.IPromise<any> {
    let defer = this.$q.defer();
    if (status === this.getWorkspaceById(workspaceId).status) {
      defer.resolve();
    } else {
      if (!this.statusDefers[workspaceId]) {
        this.statusDefers[workspaceId] = {};
      }
      if (!this.statusDefers[workspaceId][status]) {
        this.statusDefers[workspaceId][status] = [];
      }
      this.statusDefers[workspaceId][status].push(defer);
    }

    return defer.promise;
  }

  /**
   * Add subscribe to websocket channel for specified workspaceId
   * to handle workspace's status changes.
   * @param workspaceId {string}
   */
  startUpdateWorkspaceStatus(workspaceId: string): void {
    if (this.subscribedWorkspacesIds.indexOf(workspaceId) < 0) {
      this.subscribedWorkspacesIds.push(workspaceId);
<<<<<<< HEAD

      bus.subscribe('workspace:' + workspaceId, (message: any) => {
        this.getWorkspaceById(workspaceId).status = message.status;

        if (!this.statusDefers[workspaceId] || !this.statusDefers[workspaceId][message.status]) {
=======
      this.cheJsonRpcMasterApi.subscribeWorkspaceStatus(workspaceId, (message: any) => {
        // filter workspace events, which really indicate the status change:
        if (this.workspaceStatuses.indexOf(message.eventType) >= 0) {
          this.getWorkspaceById(workspaceId).status = message.eventType;
        } else if (message.eventType === 'SNAPSHOT_CREATING') {
          this.getWorkspaceById(workspaceId).status = 'SNAPSHOTTING';
        } else if (message.eventType === 'SNAPSHOT_CREATED') {
          // snapshot can be created for RUNNING workspace only.
          this.getWorkspaceById(workspaceId).status = 'RUNNING';
        }

        if (!this.statusDefers[workspaceId] || !this.statusDefers[workspaceId][message.eventType]) {
>>>>>>> a27da4f0
          return;
        }

        this.statusDefers[workspaceId][message.status].forEach((defer: any) => {
          defer.resolve(message);
        });

        this.statusDefers[workspaceId][message.status].length = 0;
      });
    }
  }

  /**
   * Fetches the system settings for workspaces.
   *
   * @returns {IPromise<TResult>}
   */
  fetchWorkspaceSettings(): ng.IPromise<any> {
    let promise = this.remoteWorkspaceAPI.getSettings().$promise;
    return promise.then((settings: any) => {
      this.workspaceSettings = settings;
      return this.workspaceSettings;
    }, (error: any) => {
      if (error.status === 304) {
        return this.workspaceSettings;
      }
      return this.$q.reject(error);
    });
  }

  /**
   * Returns the system settings for workspaces.
   *
   * @returns {any} the system settings for workspaces
   */
  getWorkspaceSettings(): any {
    return this.workspaceSettings;
  }

  /**
   * Returns the value of autosnapshot system property.
   *
   * @returns {boolean} 'che.workspace.auto_snapshot' property value
   */
  getAutoSnapshotSettings(): boolean {
    return this.workspaceSettings ? this.workspaceSettings['che.workspace.auto_snapshot'] === 'true' : true;
  }

  getJsonRpcApiLocation(): string {
    return this.jsonRpcApiLocation;
  }

  private updateWorkspacesList(workspace: che.IWorkspace): void {
    // add workspace if not temporary
    if (!workspace.temporary) {
      this.lodash.remove(this.workspaces, (_workspace: che.IWorkspace) => {
        return _workspace.id === workspace.id;
      });
      this.workspaces.push(workspace);
    }
    this.workspacesById.set(workspace.id, workspace);
    this.startUpdateWorkspaceStatus(workspace.id);
  }

  private formJsonRpcApiLocation($location: ng.ILocationService, proxySettings : string, devmode: boolean): string {
    let wsUrl;

    if (devmode) {
      // it handle then http and https
      wsUrl = proxySettings.replace('http', 'ws');
    } else {
      let wsProtocol;
      wsProtocol = 'http' === $location.protocol() ? 'ws' : 'wss';
      wsUrl = wsProtocol + '://' + $location.host() + ':' + $location.port();
    }
    return wsUrl;
  }
}<|MERGE_RESOLUTION|>--- conflicted
+++ resolved
@@ -574,26 +574,13 @@
   startUpdateWorkspaceStatus(workspaceId: string): void {
     if (this.subscribedWorkspacesIds.indexOf(workspaceId) < 0) {
       this.subscribedWorkspacesIds.push(workspaceId);
-<<<<<<< HEAD
-
-      bus.subscribe('workspace:' + workspaceId, (message: any) => {
-        this.getWorkspaceById(workspaceId).status = message.status;
-
-        if (!this.statusDefers[workspaceId] || !this.statusDefers[workspaceId][message.status]) {
-=======
       this.cheJsonRpcMasterApi.subscribeWorkspaceStatus(workspaceId, (message: any) => {
         // filter workspace events, which really indicate the status change:
         if (this.workspaceStatuses.indexOf(message.eventType) >= 0) {
-          this.getWorkspaceById(workspaceId).status = message.eventType;
-        } else if (message.eventType === 'SNAPSHOT_CREATING') {
-          this.getWorkspaceById(workspaceId).status = 'SNAPSHOTTING';
-        } else if (message.eventType === 'SNAPSHOT_CREATED') {
-          // snapshot can be created for RUNNING workspace only.
-          this.getWorkspaceById(workspaceId).status = 'RUNNING';
+          this.getWorkspaceById(workspaceId).status = message.status;
         }
 
-        if (!this.statusDefers[workspaceId] || !this.statusDefers[workspaceId][message.eventType]) {
->>>>>>> a27da4f0
+        if (!this.statusDefers[workspaceId] || !this.statusDefers[workspaceId][message.status]) {
           return;
         }
 
