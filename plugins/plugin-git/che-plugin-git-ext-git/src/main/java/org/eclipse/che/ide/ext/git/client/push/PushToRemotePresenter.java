--- conflicted
+++ resolved
@@ -15,15 +15,9 @@
 import com.google.inject.Singleton;
 
 import org.eclipse.che.api.core.rest.shared.dto.ServiceError;
+import org.eclipse.che.api.git.shared.BranchListMode;
+import org.eclipse.che.ide.ext.git.client.GitServiceClient;
 import org.eclipse.che.api.git.shared.Branch;
-<<<<<<< HEAD
-import org.eclipse.che.api.git.shared.BranchListMode;
-import org.eclipse.che.api.git.shared.Remote;
-import org.eclipse.che.api.promises.client.Operation;
-import org.eclipse.che.api.promises.client.OperationException;
-import org.eclipse.che.api.promises.client.PromiseError;
-=======
->>>>>>> ef74274e
 import org.eclipse.che.ide.api.app.AppContext;
 import org.eclipse.che.ide.api.notification.NotificationManager;
 import org.eclipse.che.ide.api.notification.StatusNotification;
@@ -33,7 +27,6 @@
 import org.eclipse.che.ide.ext.git.client.BranchFilterByRemote;
 import org.eclipse.che.ide.ext.git.client.BranchSearcher;
 import org.eclipse.che.ide.ext.git.client.GitLocalizationConstant;
-import org.eclipse.che.ide.ext.git.client.GitServiceClient;
 import org.eclipse.che.ide.ext.git.client.outputconsole.GitOutputConsole;
 import org.eclipse.che.ide.ext.git.client.outputconsole.GitOutputConsoleFactory;
 import org.eclipse.che.ide.processes.panel.ProcessesPanelPresenter;
@@ -108,28 +101,6 @@
      * If remote repositories are found, then get the list of branches (remote and local).
      */
     void updateRemotes() {
-<<<<<<< HEAD
-        service.remoteList(project.getLocation(), null, true).then(new Operation<List<Remote>>() {
-            @Override
-            public void apply(List<Remote> remotes) throws OperationException {
-                updateLocalBranches();
-                view.setRepositories(remotes);
-                view.setEnablePushButton(!remotes.isEmpty());
-                view.setSelectedForcePushCheckBox(false);
-                view.showDialog();
-            }
-        }).catchError(new Operation<PromiseError>() {
-            @Override
-            public void apply(PromiseError error) throws OperationException {
-                String errorMessage = error.getMessage() != null ? error.getMessage() : constant.remoteListFailed();
-                GitOutputConsole console = gitOutputConsoleFactory.create(REMOTE_REPO_COMMAND_NAME);
-                console.printError(errorMessage);
-                processesPanelPresenter.addCommandOutput(console);
-                notificationManager.notify(constant.remoteListFailed(), FAIL, FLOAT_MODE);
-                view.setEnablePushButton(false);
-            }
-        });
-=======
         service.remoteList(project.getLocation(), null, true)
                .then(remotes -> {
                    updateLocalBranches();
@@ -146,7 +117,6 @@
                    notificationManager.notify(constant.remoteListFailed(), FAIL, FLOAT_MODE);
                    view.setEnablePushButton(false);
                });
->>>>>>> ef74274e
     }
 
     /**
@@ -176,7 +146,7 @@
                 String errorMessage = exception.getMessage() != null ? exception.getMessage() : constant.localBranchesListFailed();
                 GitOutputConsole console = gitOutputConsoleFactory.create(BRANCH_LIST_COMMAND_NAME);
                 console.printError(errorMessage);
-                processesPanelPresenter.addCommandOutput(console);
+                processesPanelPresenter.addCommandOutput(appContext.getDevMachine().getId(), console);
                 notificationManager.notify(constant.localBranchesListFailed(), FAIL, FLOAT_MODE);
                 view.setEnablePushButton(false);
             }
@@ -226,7 +196,7 @@
                     public void onFailure(Throwable caught) {
                         GitOutputConsole console = gitOutputConsoleFactory.create(CONFIG_COMMAND_NAME);
                         console.printError(constant.failedGettingConfig());
-                        processesPanelPresenter.addCommandOutput(console);
+                        processesPanelPresenter.addCommandOutput(appContext.getDevMachine().getId(), console);
                         notificationManager.notify(constant.failedGettingConfig(), FAIL, FLOAT_MODE);
                     }
                 });
@@ -237,7 +207,7 @@
                 String errorMessage = exception.getMessage() != null ? exception.getMessage() : constant.remoteBranchesListFailed();
                 GitOutputConsole console = gitOutputConsoleFactory.create(BRANCH_LIST_COMMAND_NAME);
                 console.printError(errorMessage);
-                processesPanelPresenter.addCommandOutput(console);
+                processesPanelPresenter.addCommandOutput(appContext.getDevMachine().getId(), console);
                 notificationManager.notify(constant.remoteBranchesListFailed(), FAIL, FLOAT_MODE);
                 view.setEnablePushButton(false);
             }
@@ -254,23 +224,6 @@
         final String configBranchRemote = "branch." + view.getLocalBranch() + ".remote";
         final String configUpstreamBranch = "branch." + view.getLocalBranch() + ".merge";
         service.config(project.getLocation(), Arrays.asList(configUpstreamBranch, configBranchRemote))
-<<<<<<< HEAD
-               .then(new Operation<Map<String, String>>() {
-                   @Override
-                   public void apply(Map<String, String> configs) throws OperationException {
-                       if (configs.containsKey(configBranchRemote) && configs.containsKey(configUpstreamBranch)) {
-                           String displayName = configs.get(configBranchRemote) + "/" + configs.get(configUpstreamBranch);
-                           Branch upstream = dtoFactory.createDto(Branch.class)
-                                                       .withActive(false)
-                                                       .withRemote(true)
-                                                       .withDisplayName(displayName)
-                                                       .withName("refs/remotes/" + displayName);
-
-                           result.onSuccess(upstream);
-                       } else {
-                           result.onSuccess(null);
-                       }
-=======
                .then(configs -> {
                    if (configs.containsKey(configBranchRemote) && configs.containsKey(configUpstreamBranch)) {
                        String displayName = configs.get(configBranchRemote) + "/" + configs.get(configUpstreamBranch);
@@ -283,7 +236,6 @@
                        result.onSuccess(upstream);
                    } else {
                        result.onSuccess(null);
->>>>>>> ef74274e
                    }
                })
                .catchError(error -> {
@@ -298,19 +250,6 @@
      *         is a remote mode
      */
     void getBranchesForCurrentProject(@NotNull final BranchListMode remoteMode, final AsyncCallback<List<Branch>> asyncResult) {
-<<<<<<< HEAD
-        service.branchList(project.getLocation(), remoteMode).then(new Operation<List<Branch>>() {
-            @Override
-            public void apply(List<Branch> branches) throws OperationException {
-                asyncResult.onSuccess(branches);
-            }
-        }).catchError(new Operation<PromiseError>() {
-            @Override
-            public void apply(PromiseError error) throws OperationException {
-                asyncResult.onFailure(error.getCause());
-            }
-        });
-=======
         service.branchList(project.getLocation(), remoteMode)
                .then(branches -> {
                    asyncResult.onSuccess(branches);
@@ -318,7 +257,6 @@
                .catchError(error -> {
                    asyncResult.onFailure(error.getCause());
                });
->>>>>>> ef74274e
     }
 
     /** {@inheritDoc} */
