/*
 * Copyright (c) 2012-2017 Red Hat, Inc.
 * All rights reserved. This program and the accompanying materials
 * are made available under the terms of the Eclipse Public License v1.0
 * which accompanies this distribution, and is available at
 * http://www.eclipse.org/legal/epl-v10.html
 *
 * Contributors:
 *   Red Hat, Inc. - initial API and implementation
 */
package org.eclipse.che.ide.ext.git.client;

import static org.eclipse.che.ide.api.vcs.VcsStatus.ADDED;
import static org.eclipse.che.ide.api.vcs.VcsStatus.MODIFIED;
import static org.eclipse.che.ide.api.vcs.VcsStatus.NOT_MODIFIED;
import static org.eclipse.che.ide.api.vcs.VcsStatus.UNTRACKED;

import com.google.web.bindery.event.shared.EventBus;
import java.util.List;
import javax.inject.Inject;
import javax.inject.Provider;
import javax.inject.Singleton;
import org.eclipse.che.api.core.jsonrpc.commons.RequestHandlerConfigurator;
import org.eclipse.che.api.git.shared.EditedRegion;
import org.eclipse.che.api.git.shared.FileChangedEventDto;
import org.eclipse.che.api.git.shared.IndexChangedEventDto;
import org.eclipse.che.api.git.shared.Status;
import org.eclipse.che.ide.api.app.AppContext;
import org.eclipse.che.ide.api.editor.EditorAgent;
import org.eclipse.che.ide.api.editor.EditorOpenedEvent;
import org.eclipse.che.ide.api.git.GitServiceClient;
import org.eclipse.che.ide.api.parts.EditorMultiPartStack;
import org.eclipse.che.ide.api.parts.EditorTab;
import org.eclipse.che.ide.api.resources.File;
import org.eclipse.che.ide.api.resources.Resource;
import org.eclipse.che.ide.api.vcs.HasVcsChangeMarkerRender;
import org.eclipse.che.ide.api.vcs.VcsChangeMarkerRender;
import org.eclipse.che.ide.api.vcs.VcsStatus;
import org.eclipse.che.ide.part.explorer.project.ProjectExplorerPresenter;
import org.eclipse.che.ide.resource.Path;
import org.eclipse.che.ide.resources.tree.FileNode;
import org.eclipse.che.ide.resources.tree.ResourceNode;
import org.eclipse.che.ide.ui.smartTree.Tree;

/**
 * Receives and handel's git changes notifications caught by server side VFS file watching system.
 *
 * @author Igor Vinokur
 */
@Singleton
public class GitChangesHandler {

  private final AppContext appContext;
  private final Provider<EditorAgent> editorAgentProvider;
  private final Provider<ProjectExplorerPresenter> projectExplorerPresenterProvider;
  private final Provider<EditorMultiPartStack> multiPartStackProvider;

  @Inject
  public GitChangesHandler(
      RequestHandlerConfigurator configurator,
      EventBus eventBus,
      GitServiceClient gitServiceClient,
      AppContext appContext,
      Provider<EditorAgent> editorAgentProvider,
      Provider<ProjectExplorerPresenter> projectExplorerPresenterProvider,
      Provider<EditorMultiPartStack> multiPartStackProvider) {
    this.appContext = appContext;
    this.editorAgentProvider = editorAgentProvider;
    this.projectExplorerPresenterProvider = projectExplorerPresenterProvider;
    this.multiPartStackProvider = multiPartStackProvider;

    eventBus.addHandler(
        EditorOpenedEvent.TYPE,
        event -> {
          if (((File) event.getFile()).getVcsStatus() != MODIFIED) {
            return;
          }
          VcsChangeMarkerRender render =
              ((HasVcsChangeMarkerRender) event.getEditor()).getVcsChangeMarkersRender();
          Path location = event.getFile().getLocation();
          gitServiceClient
              .getEditedRegions(location.uptoSegment(1), location.removeFirstSegments(1).toString())
              .then(
                  edition -> {
                    handleEditedRegions(edition, render);
                  });
        });
    configureHandler(configurator);
  }

  private void configureHandler(RequestHandlerConfigurator configurator) {
    configurator
        .newConfiguration()
        .methodName("event/git-change")
        .paramsAsDto(FileChangedEventDto.class)
        .noResult()
        .withBiConsumer(this::apply);

    configurator
        .newConfiguration()
<<<<<<< HEAD
        .methodName("event/git-index")
        .paramsAsDto(IndexChangedEventDto.class)
=======
        .methodName("event/git/indexChanged")
        .paramsAsDto(Status.class)
>>>>>>> 57e626a3
        .noResult()
        .withBiConsumer(this::apply);
  }

  public void apply(String endpointId, FileChangedEventDto dto) {
    Tree tree = projectExplorerPresenterProvider.get().getTree();
    tree.getNodeStorage()
        .getAll()
        .stream()
        .filter(
            node ->
                node instanceof FileNode
                    && ((ResourceNode) node)
                        .getData()
                        .getLocation()
                        .equals(Path.valueOf(dto.getPath())))
        .forEach(
            node -> {
              ((ResourceNode) node)
                  .getData()
                  .asFile()
                  .setVcsStatus(VcsStatus.from(dto.getStatus().toString()));
              tree.refresh(node);
            });

    editorAgentProvider
        .get()
        .getOpenedEditors()
        .stream()
        .filter(
            editor ->
                editor.getEditorInput().getFile().getLocation().equals(Path.valueOf(dto.getPath()))
                    && editor instanceof HasVcsChangeMarkerRender)
        .forEach(
            editor -> {
              VcsStatus vcsStatus = VcsStatus.from(dto.getStatus().toString());
              EditorTab tab = multiPartStackProvider.get().getTabByPart(editor);
              if (vcsStatus != null) {
                tab.setTitleColor(vcsStatus.getColor());
              }
              VcsChangeMarkerRender render =
                  ((HasVcsChangeMarkerRender) editor).getVcsChangeMarkersRender();
              if (((File) editor.getEditorInput().getFile()).getVcsStatus() != MODIFIED) {
                render.clearAllChangeMarkers();
              } else {
                handleEditedRegions(dto.getEditedRegions(), render);
              }
            });

    //TODO: temporary comment this line because its freeze browser for big project details see in che#6208
    //appContext.getWorkspaceRoot().synchronize();
  }

  private void handleEditedRegions(List<EditedRegion> editedRegions, VcsChangeMarkerRender render) {
    render.clearAllChangeMarkers();
    editedRegions.forEach(
        edition ->
            render.addChangeMarker(
                edition.getBeginLine(), edition.getEndLine(), edition.getType()));
  }

  public void apply(String endpointId, IndexChangedEventDto dto) {
    Tree tree = projectExplorerPresenterProvider.get().getTree();
    Status status = dto.getStatus();
    tree.getNodeStorage()
        .getAll()
        .stream()
        .filter(node -> node instanceof FileNode)
        .forEach(
            node -> {
              Resource resource = ((ResourceNode) node).getData();
              File file = resource.asFile();
              String nodeLocation = resource.getLocation().removeFirstSegments(1).toString();
              if (status.getUntracked().contains(nodeLocation)
                  && file.getVcsStatus() != UNTRACKED) {
                file.setVcsStatus(UNTRACKED);
                tree.refresh(node);
              } else if (status.getModified().contains(nodeLocation)
                  || status.getChanged().contains(nodeLocation)) {
                file.setVcsStatus(MODIFIED);
                tree.refresh(node);
              } else if (status.getAdded().contains(nodeLocation) && file.getVcsStatus() != ADDED) {
                file.setVcsStatus(ADDED);
                tree.refresh(node);
              } else if (file.getVcsStatus() != NOT_MODIFIED) {
                file.setVcsStatus(VcsStatus.NOT_MODIFIED);
                tree.refresh(node);
              }
            });

    editorAgentProvider
        .get()
        .getOpenedEditors()
        .stream()
        .filter(editor -> editor instanceof HasVcsChangeMarkerRender)
        .forEach(
            editor -> {
              EditorTab tab = multiPartStackProvider.get().getTabByPart(editor);
              String nodeLocation = tab.getFile().getLocation().removeFirstSegments(1).toString();
              if (status.getUntracked().contains(nodeLocation)) {
                tab.setTitleColor(UNTRACKED.getColor());
              } else if (status.getModified().contains(nodeLocation)
                  || status.getChanged().contains(nodeLocation)) {
                tab.setTitleColor(MODIFIED.getColor());
              } else if (status.getAdded().contains(nodeLocation)) {
                tab.setTitleColor(ADDED.getColor());
              } else if (((File) tab.getFile()).getVcsStatus() != NOT_MODIFIED) {
                tab.setTitleColor(NOT_MODIFIED.getColor());
              }

              String file =
                  editor.getEditorInput().getFile().getLocation().removeFirstSegments(1).toString();
              VcsChangeMarkerRender render =
                  ((HasVcsChangeMarkerRender) editor).getVcsChangeMarkersRender();
              if (dto.getModifiedFiles().keySet().contains(file)) {
                handleEditedRegions(dto.getModifiedFiles().get(file), render);
              } else {
                render.clearAllChangeMarkers();
              }
            });

    appContext.getWorkspaceRoot().synchronize();
  }
}<|MERGE_RESOLUTION|>--- conflicted
+++ resolved
@@ -98,13 +98,8 @@
 
     configurator
         .newConfiguration()
-<<<<<<< HEAD
         .methodName("event/git-index")
         .paramsAsDto(IndexChangedEventDto.class)
-=======
-        .methodName("event/git/indexChanged")
-        .paramsAsDto(Status.class)
->>>>>>> 57e626a3
         .noResult()
         .withBiConsumer(this::apply);
   }
