/*******************************************************************************
 * Copyright (c) 2012-2017 Codenvy, S.A.
 * All rights reserved. This program and the accompanying materials
 * are made available under the terms of the Eclipse Public License v1.0
 * which accompanies this distribution, and is available at
 * http://www.eclipse.org/legal/epl-v10.html
 *
 * Contributors:
 *   Codenvy, S.A. - initial API and implementation
 *******************************************************************************/
package org.eclipse.che.api.deploy;

import com.google.inject.AbstractModule;
import com.google.inject.multibindings.MapBinder;
import com.google.inject.multibindings.Multibinder;
import com.google.inject.name.Names;

import org.eclipse.che.api.core.rest.CheJsonProvider;
import org.eclipse.che.api.core.rest.MessageBodyAdapter;
import org.eclipse.che.api.core.rest.MessageBodyAdapterInterceptor;
import org.eclipse.che.api.factory.server.FactoryAcceptValidator;
import org.eclipse.che.api.factory.server.FactoryCreateValidator;
import org.eclipse.che.api.factory.server.FactoryEditValidator;
import org.eclipse.che.api.factory.server.FactoryParametersResolver;
import org.eclipse.che.api.installer.ExecInstaller;
import org.eclipse.che.api.installer.GitCredentialsInstaller;
import org.eclipse.che.api.installer.LSCSharpInstaller;
import org.eclipse.che.api.installer.LSJsonInstaller;
import org.eclipse.che.api.installer.LSPhpInstaller;
import org.eclipse.che.api.installer.LSPythonInstaller;
import org.eclipse.che.api.installer.LSTypeScriptInstaller;
import org.eclipse.che.api.installer.SshInstaller;
import org.eclipse.che.api.installer.TerminalInstaller;
import org.eclipse.che.api.installer.UnisonInstaller;
import org.eclipse.che.api.installer.WsInstaller;
import org.eclipse.che.api.installer.server.InstallerRegistry;
import org.eclipse.che.api.installer.server.InstallerRegistryProvider;
import org.eclipse.che.api.installer.server.InstallerRegistryService;
import org.eclipse.che.api.installer.shared.model.Installer;
import org.eclipse.che.api.recipe.JpaRecipeDao;
import org.eclipse.che.api.recipe.RecipeDao;
import org.eclipse.che.api.recipe.RecipeLoader;
import org.eclipse.che.api.recipe.RecipeService;
import org.eclipse.che.api.user.server.TokenValidator;
import org.eclipse.che.api.workspace.server.RemoveWorkspaceFilesAfterRemoveWorkspaceEventSubscriber;
import org.eclipse.che.api.workspace.server.URLRewriter;
import org.eclipse.che.api.workspace.server.adapter.StackMessageBodyAdapter;
import org.eclipse.che.api.workspace.server.adapter.WorkspaceConfigMessageBodyAdapter;
import org.eclipse.che.api.workspace.server.adapter.WorkspaceMessageBodyAdapter;
import org.eclipse.che.api.workspace.server.stack.StackLoader;
import org.eclipse.che.core.db.schema.SchemaInitializer;
import org.eclipse.che.inject.DynaModule;
import org.eclipse.che.plugin.github.factory.resolver.GithubFactoryParametersResolver;
import org.eclipse.che.workspace.infrastructure.docker.DockerInfraModule;
import org.eclipse.che.workspace.infrastructure.docker.local.LocalDockerModule;
import org.eclipse.che.workspace.infrastructure.docker.snapshot.JpaSnapshotDao;
import org.eclipse.che.workspace.infrastructure.docker.snapshot.SnapshotDao;
import org.flywaydb.core.internal.util.PlaceholderReplacer;

import javax.sql.DataSource;

import static com.google.inject.matcher.Matchers.subclassesOf;
import static org.eclipse.che.inject.Matchers.names;

/** @author andrew00x */
@DynaModule
public class WsMasterModule extends AbstractModule {
    @Override
    protected void configure() {
        // db related components modules
        install(new com.google.inject.persist.jpa.JpaPersistModule("main"));
        install(new org.eclipse.che.account.api.AccountModule());
        install(new org.eclipse.che.api.user.server.jpa.UserJpaModule());
        install(new org.eclipse.che.api.ssh.server.jpa.SshJpaModule());
//        install(new org.eclipse.che.api.machine.server.jpa.MachineJpaModule());
        bind(RecipeDao.class).to(JpaRecipeDao.class);
        // TODO spi move into docker infra impl
        bind(SnapshotDao.class).to(JpaSnapshotDao.class);
        install(new org.eclipse.che.api.workspace.server.jpa.WorkspaceJpaModule());
        install(new org.eclipse.che.api.core.jsonrpc.impl.JsonRpcModule());
        install(new org.eclipse.che.api.core.websocket.impl.WebSocketModule());

        // db configuration
        bind(DataSource.class).toProvider(org.eclipse.che.core.db.h2.H2DataSourceProvider.class);
        bind(SchemaInitializer.class).to(org.eclipse.che.core.db.schema.impl.flyway.FlywaySchemaInitializer.class);
        bind(org.eclipse.che.core.db.DBInitializer.class).asEagerSingleton();
        bind(PlaceholderReplacer.class).toProvider(org.eclipse.che.core.db.schema.impl.flyway.PlaceholderReplacerProvider.class);

        //factory
        bind(FactoryAcceptValidator.class).to(org.eclipse.che.api.factory.server.impl.FactoryAcceptValidatorImpl.class);
        bind(FactoryCreateValidator.class).to(org.eclipse.che.api.factory.server.impl.FactoryCreateValidatorImpl.class);
        bind(FactoryEditValidator.class).to(org.eclipse.che.api.factory.server.impl.FactoryEditValidatorImpl.class);
        bind(org.eclipse.che.api.factory.server.FactoryService.class);
        install(new org.eclipse.che.api.factory.server.jpa.FactoryJpaModule());

        Multibinder<FactoryParametersResolver> factoryParametersResolverMultibinder =
                Multibinder.newSetBinder(binder(), FactoryParametersResolver.class);
        factoryParametersResolverMultibinder.addBinding()
                                            .to(GithubFactoryParametersResolver.class);

        bind(org.eclipse.che.api.user.server.CheUserCreator.class);

        bind(TokenValidator.class).to(org.eclipse.che.api.local.DummyTokenValidator.class);

        bind(org.eclipse.che.api.core.rest.ApiInfoService.class);
        bind(org.eclipse.che.api.project.server.template.ProjectTemplateDescriptionLoader.class).asEagerSingleton();
        bind(org.eclipse.che.api.project.server.template.ProjectTemplateRegistry.class);
        bind(org.eclipse.che.api.project.server.template.ProjectTemplateService.class);
        bind(org.eclipse.che.api.ssh.server.SshService.class);
        bind(RecipeService.class);
        bind(org.eclipse.che.api.user.server.UserService.class);
        bind(org.eclipse.che.api.user.server.ProfileService.class);
        bind(org.eclipse.che.api.user.server.PreferencesService.class);

        bind(org.eclipse.che.api.workspace.server.stack.StackLoader.class);
        MapBinder<String, String> stacks = MapBinder.newMapBinder(binder(), String.class, String.class,
                                                                  Names.named(StackLoader.CHE_PREDEFINED_STACKS));
        stacks.addBinding("stacks.json").toInstance("stacks-images");
        stacks.addBinding("che-in-che.json").toInstance("");
        bind(org.eclipse.che.api.workspace.server.stack.StackService.class);
        bind(org.eclipse.che.api.workspace.server.TemporaryWorkspaceRemover.class);
        bind(org.eclipse.che.api.workspace.server.WorkspaceService.class);
        bind(org.eclipse.che.api.workspace.server.event.WorkspaceMessenger.class).asEagerSingleton();
        bind(org.eclipse.che.api.workspace.server.event.WorkspaceJsonRpcMessenger.class).asEagerSingleton();
        bind(org.eclipse.che.everrest.EverrestDownloadFileResponseFilter.class);
        bind(org.eclipse.che.everrest.ETagResponseFilter.class);

        bind(InstallerRegistry.class).toProvider(InstallerRegistryProvider.class);
        bind(InstallerRegistryService.class);

        // temporary solution
        bind(org.eclipse.che.api.workspace.server.event.RuntimeStatusJsonRpcMessenger.class).asEagerSingleton();
        bind(org.eclipse.che.api.workspace.server.event.MachineStatusJsonRpcMessenger.class).asEagerSingleton();
        bind(org.eclipse.che.api.workspace.server.event.ServerStatusJsonRpcMessenger.class).asEagerSingleton();
        bind(org.eclipse.che.api.workspace.server.event.InstallerLogJsonRpcMessenger.class).asEagerSingleton();
        bind(org.eclipse.che.api.workspace.server.event.MachineLogJsonRpcMessenger.class).asEagerSingleton();
        //

        bind(org.eclipse.che.security.oauth.OAuthAuthenticatorProvider.class)
                .to(org.eclipse.che.security.oauth.OAuthAuthenticatorProviderImpl.class);
        bind(org.eclipse.che.security.oauth.shared.OAuthTokenProvider.class)
                .to(org.eclipse.che.security.oauth.OAuthAuthenticatorTokenProvider.class);
        bind(org.eclipse.che.security.oauth.OAuthAuthenticationService.class);

        bind(org.eclipse.che.api.core.notification.WSocketEventBusServer.class);
        // additional ports for development of extensions
// FIXME: spi
//        Multibinder<org.eclipse.che.api.core.model.machine.ServerConf> machineServers
//                = Multibinder.newSetBinder(binder(),
//                                           org.eclipse.che.api.core.model.machine.ServerConf.class,
//                                           Names.named("machine.docker.dev_machine.machine_servers"));
//        machineServers.addBinding().toInstance(
//                new org.eclipse.che.api.machine.server.model.impl.ServerConfImpl(Constants.WSAGENT_DEBUG_REFERENCE, "4403/tcp", "http",
//                                                                                 null));

//        bind(org.eclipse.che.api.agent.server.WsAgentHealthChecker.class)
//                .to(org.eclipse.che.api.agent.server.WsAgentHealthCheckerImpl.class);

        bind(org.eclipse.che.api.recipe.RecipeLoader.class);
        Multibinder.newSetBinder(binder(), String.class, Names.named(RecipeLoader.CHE_PREDEFINED_RECIPES))
                   .addBinding().toInstance("predefined-recipes.json");

<<<<<<< HEAD
        // installers
        Multibinder<Installer> installers = Multibinder.newSetBinder(binder(), Installer.class);
        installers.addBinding().to(SshInstaller.class);
        installers.addBinding().to(UnisonInstaller.class);
        installers.addBinding().to(ExecInstaller.class);
        installers.addBinding().to(TerminalInstaller.class);
        installers.addBinding().to(WsInstaller.class);
        installers.addBinding().to(LSPhpInstaller.class);
        installers.addBinding().to(LSPythonInstaller.class);
        installers.addBinding().to(LSJsonInstaller.class);
        installers.addBinding().to(LSCSharpInstaller.class);
        installers.addBinding().to(LSTypeScriptInstaller.class);
        installers.addBinding().to(GitCredentialsInstaller.class);
=======
        bind(org.eclipse.che.api.workspace.server.WorkspaceValidator.class)
                .to(org.eclipse.che.api.workspace.server.DefaultWorkspaceValidator.class);

        bind(org.eclipse.che.api.workspace.server.event.MachineStateListener.class).asEagerSingleton();

        // agents
        bind(org.eclipse.che.api.agent.server.AgentRegistry.class).to(org.eclipse.che.api.agent.server.impl.AgentRegistryImpl.class);
        Multibinder<Agent> agents = Multibinder.newSetBinder(binder(), Agent.class);
        agents.addBinding().to(SshAgent.class);
        agents.addBinding().to(UnisonAgent.class);
        agents.addBinding().to(org.eclipse.che.api.agent.ExecAgent.class);
        agents.addBinding().to(org.eclipse.che.api.agent.TerminalAgent.class);
        agents.addBinding().to(WsAgent.class);
        agents.addBinding().to(LSPhpAgent.class);
        agents.addBinding().to(LSPythonAgent.class);
        agents.addBinding().to(LSJsonAgent.class);
        agents.addBinding().to(LSCSharpAgent.class);
        agents.addBinding().to(LSTypeScriptAgent.class);
        agents.addBinding().to(GitCredentialsAgent.class);

        Multibinder<AgentLauncher> launchers = Multibinder.newSetBinder(binder(), AgentLauncher.class);
        launchers.addBinding().to(WsAgentLauncher.class);
        launchers.addBinding().to(org.eclipse.che.api.agent.ExecAgentLauncher.class);
        launchers.addBinding().to(org.eclipse.che.api.agent.TerminalAgentLauncher.class);
        launchers.addBinding().to(SshAgentLauncher.class);

        bindConstant().annotatedWith(Names.named("machine.ws_agent.run_command"))
                      .to("export JPDA_ADDRESS=\"4403\" && ~/che/ws-agent/bin/catalina.sh jpda run");
        bindConstant().annotatedWith(Names.named("machine.terminal_agent.run_command"))
                      .to("$HOME/che/terminal/che-websocket-terminal " +
                          "-addr :4411 " +
                          "-cmd ${SHELL_INTERPRETER} " +
                          "-enable-activity-tracking");
        bindConstant().annotatedWith(Names.named("machine.exec_agent.run_command"))
                      .to("$HOME/che/exec-agent/che-exec-agent " +
                          "-addr :4412 " +
                          "-cmd ${SHELL_INTERPRETER} " +
                          "-logs-dir $HOME/che/exec-agent/logs");
>>>>>>> 0be04a65

        bind(org.eclipse.che.api.deploy.WsMasterAnalyticsAddresser.class);

// FIXME: spi
//        Multibinder<org.eclipse.che.api.machine.server.spi.InstanceProvider> machineImageProviderMultibinder =
//                Multibinder.newSetBinder(binder(), org.eclipse.che.api.machine.server.spi.InstanceProvider.class);
//        machineImageProviderMultibinder.addBinding().to(org.eclipse.che.plugin.docker.machine.DockerInstanceProvider.class);

<<<<<<< HEAD
//        bind(org.eclipse.che.api.environment.server.MachineInstanceProvider.class)
//                .to(org.eclipse.che.plugin.docker.machine.MachineProviderImpl.class);
=======
        install(new org.eclipse.che.api.workspace.server.activity.inject.WorkspaceActivityModule());

        bind(org.eclipse.che.api.environment.server.MachineInstanceProvider.class)
                .to(org.eclipse.che.plugin.docker.machine.MachineProviderImpl.class);
>>>>>>> 0be04a65

        install(new org.eclipse.che.api.core.rest.CoreRestModule());
        install(new org.eclipse.che.api.core.util.FileCleaner.FileCleanerModule());
// FIXME: spi
//        install(new org.eclipse.che.plugin.docker.machine.local.LocalDockerModule());
//        install(new org.eclipse.che.api.machine.server.MachineModule());
// FIXME: spi
//        install(new org.eclipse.che.plugin.docker.machine.ext.DockerExtServerModule());
        install(new org.eclipse.che.swagger.deploy.DocsModule());
// FIXME: spi
//        install(new org.eclipse.che.workspace.infrastructure.docker.old.proxy.DockerProxyModule());
        install(new org.eclipse.che.commons.schedule.executor.ScheduleModule());

        final Multibinder<MessageBodyAdapter> adaptersMultibinder = Multibinder.newSetBinder(binder(), MessageBodyAdapter.class);
        adaptersMultibinder.addBinding().to(WorkspaceConfigMessageBodyAdapter.class);
        adaptersMultibinder.addBinding().to(WorkspaceMessageBodyAdapter.class);
        adaptersMultibinder.addBinding().to(StackMessageBodyAdapter.class);

        final MessageBodyAdapterInterceptor interceptor = new MessageBodyAdapterInterceptor();
        requestInjection(interceptor);
        bindInterceptor(subclassesOf(CheJsonProvider.class), names("readFrom"), interceptor);
// FIXME: spi
//        bind(org.eclipse.che.api.workspace.server.WorkspaceFilesCleaner.class);
//                .to(org.eclipse.che.workspace.infrastructure.docker.old.cleaner.LocalWorkspaceFilesCleaner.class);
//        bind(org.eclipse.che.api.environment.server.InfrastructureProvisioner.class)
//                .to(org.eclipse.che.plugin.docker.machine.local.LocalCheInfrastructureProvisioner.class);

        // system components
        bind(org.eclipse.che.api.system.server.SystemService.class);
        bind(org.eclipse.che.api.system.server.SystemEventsWebsocketBroadcaster.class).asEagerSingleton();
// FIXME: spi
//        install(new org.eclipse.che.workspace.infrastructure.docker.old.config.dns.DnsResolversModule());

// FIXME: spi
//        bind(org.eclipse.che.api.agent.server.filters.AddExecInstallerInWorkspaceFilter.class);
//        bind(org.eclipse.che.api.agent.server.filters.AddExecInstallerInStackFilter.class);

// FIXME: spi
        install(new DockerInfraModule());
        install(new LocalDockerModule());
        bind(RemoveWorkspaceFilesAfterRemoveWorkspaceEventSubscriber.class).asEagerSingleton();
        bind(URLRewriter.class).to(URLRewriter.NoOpURLRewriter.class);
    }
}<|MERGE_RESOLUTION|>--- conflicted
+++ resolved
@@ -160,7 +160,6 @@
         Multibinder.newSetBinder(binder(), String.class, Names.named(RecipeLoader.CHE_PREDEFINED_RECIPES))
                    .addBinding().toInstance("predefined-recipes.json");
 
-<<<<<<< HEAD
         // installers
         Multibinder<Installer> installers = Multibinder.newSetBinder(binder(), Installer.class);
         installers.addBinding().to(SshInstaller.class);
@@ -174,46 +173,6 @@
         installers.addBinding().to(LSCSharpInstaller.class);
         installers.addBinding().to(LSTypeScriptInstaller.class);
         installers.addBinding().to(GitCredentialsInstaller.class);
-=======
-        bind(org.eclipse.che.api.workspace.server.WorkspaceValidator.class)
-                .to(org.eclipse.che.api.workspace.server.DefaultWorkspaceValidator.class);
-
-        bind(org.eclipse.che.api.workspace.server.event.MachineStateListener.class).asEagerSingleton();
-
-        // agents
-        bind(org.eclipse.che.api.agent.server.AgentRegistry.class).to(org.eclipse.che.api.agent.server.impl.AgentRegistryImpl.class);
-        Multibinder<Agent> agents = Multibinder.newSetBinder(binder(), Agent.class);
-        agents.addBinding().to(SshAgent.class);
-        agents.addBinding().to(UnisonAgent.class);
-        agents.addBinding().to(org.eclipse.che.api.agent.ExecAgent.class);
-        agents.addBinding().to(org.eclipse.che.api.agent.TerminalAgent.class);
-        agents.addBinding().to(WsAgent.class);
-        agents.addBinding().to(LSPhpAgent.class);
-        agents.addBinding().to(LSPythonAgent.class);
-        agents.addBinding().to(LSJsonAgent.class);
-        agents.addBinding().to(LSCSharpAgent.class);
-        agents.addBinding().to(LSTypeScriptAgent.class);
-        agents.addBinding().to(GitCredentialsAgent.class);
-
-        Multibinder<AgentLauncher> launchers = Multibinder.newSetBinder(binder(), AgentLauncher.class);
-        launchers.addBinding().to(WsAgentLauncher.class);
-        launchers.addBinding().to(org.eclipse.che.api.agent.ExecAgentLauncher.class);
-        launchers.addBinding().to(org.eclipse.che.api.agent.TerminalAgentLauncher.class);
-        launchers.addBinding().to(SshAgentLauncher.class);
-
-        bindConstant().annotatedWith(Names.named("machine.ws_agent.run_command"))
-                      .to("export JPDA_ADDRESS=\"4403\" && ~/che/ws-agent/bin/catalina.sh jpda run");
-        bindConstant().annotatedWith(Names.named("machine.terminal_agent.run_command"))
-                      .to("$HOME/che/terminal/che-websocket-terminal " +
-                          "-addr :4411 " +
-                          "-cmd ${SHELL_INTERPRETER} " +
-                          "-enable-activity-tracking");
-        bindConstant().annotatedWith(Names.named("machine.exec_agent.run_command"))
-                      .to("$HOME/che/exec-agent/che-exec-agent " +
-                          "-addr :4412 " +
-                          "-cmd ${SHELL_INTERPRETER} " +
-                          "-logs-dir $HOME/che/exec-agent/logs");
->>>>>>> 0be04a65
 
         bind(org.eclipse.che.api.deploy.WsMasterAnalyticsAddresser.class);
 
@@ -222,15 +181,9 @@
 //                Multibinder.newSetBinder(binder(), org.eclipse.che.api.machine.server.spi.InstanceProvider.class);
 //        machineImageProviderMultibinder.addBinding().to(org.eclipse.che.plugin.docker.machine.DockerInstanceProvider.class);
 
-<<<<<<< HEAD
 //        bind(org.eclipse.che.api.environment.server.MachineInstanceProvider.class)
 //                .to(org.eclipse.che.plugin.docker.machine.MachineProviderImpl.class);
-=======
         install(new org.eclipse.che.api.workspace.server.activity.inject.WorkspaceActivityModule());
-
-        bind(org.eclipse.che.api.environment.server.MachineInstanceProvider.class)
-                .to(org.eclipse.che.plugin.docker.machine.MachineProviderImpl.class);
->>>>>>> 0be04a65
 
         install(new org.eclipse.che.api.core.rest.CoreRestModule());
         install(new org.eclipse.che.api.core.util.FileCleaner.FileCleanerModule());
