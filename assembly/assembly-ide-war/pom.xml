--- conflicted
+++ resolved
@@ -28,98 +28,9 @@
     <dependencies>
         <!-- overlay the IDE GWT app’s content in the resulting WAR -->
         <dependency>
-<<<<<<< HEAD
-            <groupId>org.eclipse.che.core</groupId>
-            <artifactId>che-core-ide-js-api</artifactId>
-        </dependency>
-        <dependency>
-            <groupId>org.eclipse.che.core</groupId>
-            <artifactId>che-ide-core</artifactId>
-        </dependency>
-        <dependency>
-            <groupId>org.eclipse.che.infrastructure.docker</groupId>
-            <artifactId>docker-client</artifactId>
-        </dependency>
-        <dependency>
-            <groupId>org.eclipse.che.plugin</groupId>
-            <artifactId>che-plugin-activity-ide</artifactId>
-        </dependency>
-        <dependency>
-            <groupId>org.eclipse.che.plugin</groupId>
-            <artifactId>che-plugin-composer-ide</artifactId>
-        </dependency>
-        <dependency>
-            <groupId>org.eclipse.che.plugin</groupId>
-            <artifactId>che-plugin-cpp-lang-ide</artifactId>
-        </dependency>
-        <dependency>
-            <groupId>org.eclipse.che.plugin</groupId>
-            <artifactId>che-plugin-csharp-lang-ide</artifactId>
-        </dependency>
-        <dependency>
-            <groupId>org.eclipse.che.plugin</groupId>
-            <artifactId>che-plugin-debugger-ide</artifactId>
-        </dependency>
-        <dependency>
-            <groupId>org.eclipse.che.plugin</groupId>
-            <artifactId>che-plugin-ext-dashboard-client</artifactId>
-        </dependency>
-        <dependency>
-            <groupId>org.eclipse.che.plugin</groupId>
-            <artifactId>che-plugin-gdb-ide</artifactId>
-        </dependency>
-        <dependency>
-            <groupId>org.eclipse.che.plugin</groupId>
-            <artifactId>che-plugin-git-ext-git</artifactId>
-        </dependency>
-        <dependency>
-            <groupId>org.eclipse.che.plugin</groupId>
-            <artifactId>che-plugin-github-ide</artifactId>
-        </dependency>
-        <dependency>
-            <groupId>org.eclipse.che.plugin</groupId>
-            <artifactId>che-plugin-github-oauth2</artifactId>
-        </dependency>
-        <dependency>
-            <groupId>org.eclipse.che.plugin</groupId>
-            <artifactId>che-plugin-github-pullrequest</artifactId>
-        </dependency>
-        <dependency>
-            <groupId>org.eclipse.che.plugin</groupId>
-            <artifactId>che-plugin-github-shared</artifactId>
-        </dependency>
-        <dependency>
-            <groupId>org.eclipse.che.plugin</groupId>
-            <artifactId>che-plugin-gwt-ext-gwt</artifactId>
-        </dependency>
-        <dependency>
-            <groupId>org.eclipse.che.plugin</groupId>
-            <artifactId>che-plugin-help-ext-client</artifactId>
-        </dependency>
-        <dependency>
-            <groupId>org.eclipse.che.plugin</groupId>
-            <artifactId>che-plugin-java-debugger-ide</artifactId>
-        </dependency>
-        <dependency>
-            <groupId>org.eclipse.che.plugin</groupId>
-            <artifactId>che-plugin-java-ext-lang-client</artifactId>
-        </dependency>
-        <dependency>
-            <groupId>org.eclipse.che.plugin</groupId>
-            <artifactId>che-plugin-java-ext-lang-shared</artifactId>
-        </dependency>
-        <dependency>
-            <groupId>org.eclipse.che.plugin</groupId>
-            <artifactId>che-plugin-java-plain-ide</artifactId>
-        </dependency>
-        <dependency>
-            <groupId>org.eclipse.che.plugin</groupId>
-            <artifactId>che-plugin-java-plain-shared</artifactId>
-=======
             <groupId>org.eclipse.che</groupId>
             <artifactId>che-ide-gwt-app</artifactId>
             <type>war</type>
->>>>>>> 19f5fd1f
         </dependency>
         <dependency>
             <groupId>javax.servlet</groupId>
@@ -174,190 +85,6 @@
                     </execution>
                 </executions>
             </plugin>
-<<<<<<< HEAD
-            <!-- Source Generator invocation -->
-            <plugin>
-                <groupId>org.codehaus.mojo</groupId>
-                <artifactId>exec-maven-plugin</artifactId>
-                <executions>
-                    <execution>
-                        <id>gwt-xml</id>
-                        <phase>generate-sources</phase>
-                        <goals>
-                            <goal>java</goal>
-                        </goals>
-                        <configuration>
-                            <mainClass>org.eclipse.che.util.GwtXmlGenerator</mainClass>
-                            <arguments>
-                                <argument>--rootDir=${generated.sources.directory}</argument>
-                                <argument>--loggingEnabled=${gwt.log.enable}</argument>
-                            </arguments>
-                        </configuration>
-                    </execution>
-                    <execution>
-                        <id>extManager-client</id>
-                        <phase>generate-sources</phase>
-                        <goals>
-                            <goal>java</goal>
-                        </goals>
-                        <configuration>
-                            <mainClass>org.eclipse.che.util.ExtensionManagerGenerator</mainClass>
-                            <arguments>
-                                <argument>--rootDir=${generated.sources.directory}</argument>
-                            </arguments>
-                        </configuration>
-                    </execution>
-                    <execution>
-                        <id>IDEInjector-client</id>
-                        <phase>generate-sources</phase>
-                        <goals>
-                            <goal>java</goal>
-                        </goals>
-                        <configuration>
-                            <mainClass>org.eclipse.che.util.IDEInjectorGenerator</mainClass>
-                            <arguments>
-                                <argument>--rootDir=${generated.sources.directory}</argument>
-                            </arguments>
-                        </configuration>
-                    </execution>
-                    <execution>
-                        <id>DtoRegistry-client</id>
-                        <phase>generate-sources</phase>
-                        <goals>
-                            <goal>java</goal>
-                        </goals>
-                        <configuration>
-                            <mainClass>org.eclipse.che.util.DtoFactoryVisitorRegistryGenerator</mainClass>
-                            <arguments>
-                                <argument>--rootDir=${generated.sources.directory}</argument>
-                            </arguments>
-                        </configuration>
-                    </execution>
-                </executions>
-            </plugin>
-            <plugin>
-                <groupId>org.eclipse.che.core</groupId>
-                <artifactId>che-core-dyna-provider-generator-maven-plugin</artifactId>
-                <version>${project.version}</version>
-                <executions>
-                    <execution>
-                        <phase>generate-sources</phase>
-                        <goals>
-                            <goal>generate</goal>
-                        </goals>
-                    </execution>
-                </executions>
-                <configuration>
-                    <outputDirectory>${generated.sources.directory}</outputDirectory>
-                </configuration>
-            </plugin>
-            <plugin>
-                <groupId>net.ltgt.gwt.maven</groupId>
-                <artifactId>gwt-maven-plugin</artifactId>
-                <executions>
-                    <execution>
-                        <goals>
-                            <goal>compile</goal>
-                        </goals>
-                    </execution>
-                </executions>
-                <configuration>
-                    <moduleName>org.eclipse.che.ide.IDE</moduleName>
-                    <jvmArgs>
-                        <arg>${gwt.compiler.jvmArgs.Xss}</arg>
-                        <arg>${gwt.compiler.jvmArgs.Xmx}</arg>
-                    </jvmArgs>
-                    <compilerArgs>
-                        <arg>-generateJsInteropExports</arg>
-                        <arg>-style</arg>
-                        <arg>PRETTY</arg>
-                    </compilerArgs>
-                </configuration>
-            </plugin>
-            <plugin>
-                <groupId>org.apache.maven.plugins</groupId>
-                <artifactId>maven-antrun-plugin</artifactId>
-                <executions>
-                    <execution>
-                        <id>buildnumber</id>
-                        <phase>compile</phase>
-                        <goals>
-                            <goal>run</goal>
-                        </goals>
-                        <configuration>
-                            <tasks>
-                                <echo append="false" file="${project.build.directory}/classes/org/eclipse/che/ide/ext/help/client/BuildInfo.properties">revision = ${revision}
-                                    buildTime = ${timestamp}
-                                    version = ${project.version}</echo>
-                            </tasks>
-                        </configuration>
-                    </execution>
-                </executions>
-            </plugin>
-            <plugin>
-                <groupId>org.apache.maven.plugins</groupId>
-                <artifactId>maven-war-plugin</artifactId>
-                <configuration>
-                    <packagingExcludes>%regex[WEB-INF\\lib\\(?!.*j2ee).*.jar]</packagingExcludes>
-                    <attachClasses>true</attachClasses>
-                </configuration>
-            </plugin>
-            <plugin>
-                <groupId>org.codehaus.mojo</groupId>
-                <artifactId>build-helper-maven-plugin</artifactId>
-                <executions>
-                    <execution>
-                        <id>add-source</id>
-                        <phase>generate-sources</phase>
-                        <goals>
-                            <goal>add-source</goal>
-                        </goals>
-                        <configuration>
-                            <sources>
-                                <source>${generated.sources.directory}</source>
-                                <source>src/main/java</source>
-                                <source>src/main/webapp</source>
-                            </sources>
-                        </configuration>
-                    </execution>
-                    <execution>
-                        <id>add-resource</id>
-                        <phase>generate-resources</phase>
-                        <goals>
-                            <goal>add-resource</goal>
-                        </goals>
-                        <configuration>
-                            <resources>
-                                <resource>
-                                    <directory>src/main/webapp</directory>
-                                    <targetPath />
-                                </resource>
-                            </resources>
-                        </configuration>
-                    </execution>
-                </executions>
-            </plugin>
-            <plugin>
-                <groupId>org.codehaus.mojo</groupId>
-                <artifactId>buildnumber-maven-plugin</artifactId>
-                <executions>
-                    <execution>
-                        <phase>validate</phase>
-                        <goals>
-                            <goal>create</goal>
-                        </goals>
-                    </execution>
-                </executions>
-                <configuration>
-                    <timestampFormat>{0, date, yyyy-MM-dd HH:mm:ss}</timestampFormat>
-                    <buildNumberPropertyName>revision</buildNumberPropertyName>
-                    <doCheck>false</doCheck>
-                    <doUpdate>false</doUpdate>
-                    <shortRevisionLength>16</shortRevisionLength>
-                </configuration>
-            </plugin>
-=======
->>>>>>> 19f5fd1f
         </plugins>
     </build>
 </project>